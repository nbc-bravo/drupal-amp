--- conflicted
+++ resolved
@@ -284,9 +284,6 @@
     '#dropbutton' => "save"
   );
 
-<<<<<<< HEAD
-  // Add a submit handler to redirect to the AMP page.
-=======
   // Add another option to go to the AMP page after saving.
   $form['actions']['save_view_amp_with_warn'] = array(
     '#type' => 'submit',
@@ -296,8 +293,7 @@
     '#dropbutton' => "save"
   );
 
-	// Add a submit handler to redirect to the AMP page.
->>>>>>> a37c1be9
+  // Add a submit handler to redirect to the AMP page.
   $form['actions']['save_view_amp']['#submit'][] = 'amp_node_form_submit';
   $form['actions']['save_view_amp_with_warn']['#submit'][] = 'amp_node_form_submit_with_warn';
 }
