--- conflicted
+++ resolved
@@ -150,7 +150,6 @@
       '#description' => $this->t('The Network ID to use on all tags. This value should begin with a /.'),
     );
 
-<<<<<<< HEAD
     $form['pixel_group'] = array(
       '#type' => 'fieldset',
       '#title' => t('amp-pixel'),
@@ -188,8 +187,6 @@
         ':input[name="amp_pixel"]' => array('checked' => TRUE))
       ),
     );
-=======
->>>>>>> b91e200d
 
     return parent::buildForm($form, $form_state);
   }
